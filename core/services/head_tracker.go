package services

import (
	"context"
	"fmt"
	"math/big"
	"reflect"
	"sync"
	"time"

	"github.com/smartcontractkit/chainlink/core/logger"
	strpkg "github.com/smartcontractkit/chainlink/core/store"
	"github.com/smartcontractkit/chainlink/core/store/models"
	"github.com/smartcontractkit/chainlink/core/store/presenters"
	"github.com/smartcontractkit/chainlink/core/utils"

	ethereum "github.com/ethereum/go-ethereum"
	"github.com/pkg/errors"
	"github.com/prometheus/client_golang/prometheus"
	"github.com/prometheus/client_golang/prometheus/promauto"
)

var (
	promCurrentHead = promauto.NewGauge(prometheus.GaugeOpts{
		Name: "head_tracker_current_head",
		Help: "The highest seen head number",
	})
	promNumHeadsReceived = promauto.NewCounter(prometheus.CounterOpts{
		Name: "head_tracker_heads_received",
		Help: "The total number of heads seen",
	})
	promHeadsInQueue = promauto.NewGauge(prometheus.GaugeOpts{
		Name: "head_tracker_heads_in_queue",
		Help: "The number of heads currently waiting to be executed. You can think of this as the 'load' on the head tracker. Should rarely or never be more than 0",
	})
	promCallbackDuration = promauto.NewGauge(prometheus.GaugeOpts{
		Name: "head_tracker_callback_execution_duration",
		Help: "How long it took to execute all callbacks (ms)",
	})
	promCallbackDurationHist = promauto.NewHistogram(prometheus.HistogramOpts{
		Name:    "head_tracker_callback_execution_duration_hist",
		Help:    "How long it took to execute all callbacks (ms) histogram",
		Buckets: []float64{50, 100, 250, 500, 1000, 2000, 5000, 10000, 15000, 30000, 100000},
	})
	promNumHeadsDropped = promauto.NewCounter(prometheus.CounterOpts{
		Name: "head_tracker_num_heads_dropped",
		Help: "The total number of heads dropped",
	})

	// kovanChainID is the Chain ID for Kovan test network
	kovanChainID = big.NewInt(42)
)

// headRingBuffer is a small goroutine that sits between the eth client and the
// head tracker and drops the oldest head if necessary in order to keep to a fixed
// queue size (defined by the buffer size of out channel)
type headRingBuffer struct {
	in     <-chan *models.Head
	out    chan models.Head
	start  sync.Once
	logger *logger.Logger
}

func newHeadRingBuffer(in <-chan *models.Head, size int, logger *logger.Logger) (r *headRingBuffer, out chan models.Head) {
	out = make(chan models.Head, size)
	return &headRingBuffer{
		in:     in,
		out:    out,
		start:  sync.Once{},
		logger: logger,
	}, out
}

// Start the headRingBuffer goroutine
// It will be stopped implicitly by closing the in channel
func (r *headRingBuffer) Start() {
	r.start.Do(func() {
		go r.run()
	})
}

func (r *headRingBuffer) run() {
	for h := range r.in {
		if h == nil {
			r.logger.Error("HeadTracker: got nil block header")
			continue
		}
		promNumHeadsReceived.Inc()
		hInQueue := len(r.out)
		promHeadsInQueue.Set(float64(hInQueue))
		if hInQueue > 0 {
			r.logger.Infof("HeadTracker: Head %v is lagging behind, there are %v more heads in the queue. Your node is operating close to its maximum capacity and may start to miss jobs.", h.Number, hInQueue)
		}
		select {
		case r.out <- *h:
		default:
			// Need to select/default here because it's conceivable (although
			// improbable) that between the previous select and now, all heads were drained
			// from r.out by another goroutine
			//
			// NOTE: In this unlikely event, we may drop an extra head unnecessarily.
			// The probability of this seems vanishingly small, and only hits
			// if the queue was already full anyway, so we can live with this
			select {
			case dropped := <-r.out:
				promNumHeadsDropped.Inc()
				r.logger.Errorf("HeadTracker: dropping head %v with hash 0x%x because queue is full. WARNING: Your node is overloaded and may start missing jobs.", dropped.Number, h.Hash)
				r.out <- *h
			default:
				r.out <- *h
			}
		}
	}
	close(r.out)
}

// HeadTracker holds and stores the latest block number experienced by this particular node
// in a thread safe manner. Reconstitutes the last block number from the data
// store on reboot.
type HeadTracker struct {
	callbacks             []strpkg.HeadTrackable
	inHeaders             chan *models.Head
	outHeaders            chan models.Head
	headSubscription      ethereum.Subscription
	highestSeenHead       *models.Head
	store                 *strpkg.Store
	headMutex             sync.RWMutex
	connected             bool
	sleeper               utils.Sleeper
	done                  chan struct{}
	started               bool
	listenForNewHeadsWg   sync.WaitGroup
	backfillMB            utils.Mailbox
	subscriptionSucceeded chan struct{}
	logger                *logger.Logger
}

// NewHeadTracker instantiates a new HeadTracker using the orm to persist new block numbers.
// Can be passed in an optional sleeper object that will dictate how often
// it tries to reconnect.
func NewHeadTracker(store *strpkg.Store, callbacks []strpkg.HeadTrackable, sleepers ...utils.Sleeper) *HeadTracker {
	var sleeper utils.Sleeper
	if len(sleepers) > 0 {
		sleeper = sleepers[0]
	} else {
		sleeper = utils.NewBackoffSleeper()
	}
	l := logger.CreateLogger(logger.Default.With(
		"id", "head_tracker",
	))
	return &HeadTracker{
<<<<<<< HEAD
		store:      store,
		callbacks:  callbacks,
		sleeper:    sleeper,
		backfillMB: *utils.NewMailbox(1),
=======
		store:     store,
		callbacks: callbacks,
		sleeper:   sleeper,
		logger:    l,
>>>>>>> 4097aac6
	}
}

// Start retrieves the last persisted block number from the HeadTracker,
// subscribes to new heads, and if successful fires Connect on the
// HeadTrackable argument.
func (ht *HeadTracker) Start() error {
	ht.headMutex.Lock()
	defer ht.headMutex.Unlock()

	if ht.started {
		return nil
	}

	if err := ht.setHighestSeenHeadFromDB(context.Background()); err != nil {
		return err
	}
	if ht.highestSeenHead != nil {
		ht.logger.Debugw(
			fmt.Sprintf("Headtracker: Tracking logs from last block %v with hash %s", presenters.FriendlyBigInt(ht.highestSeenHead.ToInt()), ht.highestSeenHead.Hash.Hex()),
			"blockNumber", ht.highestSeenHead.Number,
			"blockHash", ht.highestSeenHead.Hash,
		)
	}

	ht.done = make(chan struct{})
	ht.subscriptionSucceeded = make(chan struct{})

	ht.listenForNewHeadsWg.Add(2)
	go ht.listenForNewHeads()
	go ht.backfiller()

	ht.started = true
	return nil
}

// Stop unsubscribes all connections and fires Disconnect.
func (ht *HeadTracker) Stop() error {
	ht.headMutex.Lock()

	if !ht.started {
		ht.headMutex.Unlock()
		return nil
	}

	ht.logger.Info(fmt.Sprintf("Head tracker disconnecting from %v", ht.store.Config.EthereumURL()))
	close(ht.done)
	close(ht.subscriptionSucceeded)
	ht.started = false
	ht.headMutex.Unlock()

	ht.listenForNewHeadsWg.Wait()
	return nil
}

// Save updates the latest block number, if indeed the latest, and persists
// this number in case of reboot. Thread safe.
func (ht *HeadTracker) Save(ctx context.Context, h models.Head) error {
	ht.headMutex.Lock()
	if h.GreaterThan(ht.highestSeenHead) {
		ht.highestSeenHead = &h
	}
	ht.headMutex.Unlock()

	err := ht.store.IdempotentInsertHead(ctx, h)
	if err != nil {
		return err
	}
	return ht.store.TrimOldHeads(ht.store.Config.EthHeadTrackerHistoryDepth())
}

// HighestSeenHead returns the block header with the highest number that has been seen, or nil
func (ht *HeadTracker) HighestSeenHead() *models.Head {
	ht.headMutex.RLock()
	defer ht.headMutex.RUnlock()

	if ht.highestSeenHead == nil {
		return nil
	}
	h := *ht.highestSeenHead
	return &h
}

// Connected returns whether or not this HeadTracker is connected.
func (ht *HeadTracker) Connected() bool {
	ht.headMutex.RLock()
	defer ht.headMutex.RUnlock()

	return ht.connected
}

func (ht *HeadTracker) connect(bn *models.Head) {
	for _, trackable := range ht.callbacks {
		ht.logger.WarnIf(trackable.Connect(bn))
	}
}

func (ht *HeadTracker) disconnect() {
	for _, trackable := range ht.callbacks {
		trackable.Disconnect()
	}
}

func (ht *HeadTracker) listenForNewHeads() {
	defer ht.listenForNewHeadsWg.Done()
	defer func() {
		err := ht.unsubscribeFromHead()
<<<<<<< HEAD
		logger.WarnIf(errors.Wrap(err, "HeadTracker failed when unsubscribe from head"))
=======
		ht.logger.ErrorIf(err, "failed when unsubscribe from head")
>>>>>>> 4097aac6
	}()

	for {
		if !ht.subscribe() {
			return
		}
		if err := ht.receiveHeaders(); err != nil {
<<<<<<< HEAD
			logger.Errorw("HeadTracker: Error in new head subscription, unsubscribed", "err", err)
=======
			ht.logger.Errorw(fmt.Sprintf("Error in new head subscription, unsubscribed: %s", err.Error()), "err", err)
>>>>>>> 4097aac6
			continue
		} else {
			return
		}
	}
}

func (ht *HeadTracker) backfiller() {
	defer ht.listenForNewHeadsWg.Done()
	for {
		select {
		case <-ht.done:
			return
		case <-ht.backfillMB.Notify():
			for {
				head := ht.backfillMB.Retrieve()
				if head == nil {
					break
				}
				h, is := head.(models.Head)
				if !is {
					logger.Errorf("HeadTracker: invariant violation, expected %T but got %T", models.Head{}, head)
					continue
				}
				ctx, cancel := utils.ContextFromChan(ht.done)
				err := ht.Backfill(ctx, h, ht.store.Config.EthFinalityDepth())
				cancel()
				if err != nil {
					logger.Warnw("HeadTracker: unexpected error while backfilling heads", "err", err)
				}
			}
		}
	}
}

// Backfill given a head will fill in any missing heads up to the given depth
func (ht *HeadTracker) Backfill(ctx context.Context, head models.Head, depth uint) (err error) {
	if uint(head.ChainLength()) >= depth {
		return nil
	}
	baseHeight := head.Number - int64(depth-1)
	if baseHeight < 0 {
		baseHeight = 0
	}

	return ht.backfill(ctx, head.EarliestInChain(), baseHeight)
}

// backfill fetches all missing heads up until the base height
func (ht *HeadTracker) backfill(ctx context.Context, head models.Head, baseHeight int64) (err error) {
	if head.Number <= baseHeight {
		return nil
	}
	mark := time.Now()
	fetched := 0
	logger.Debugw("HeadTracker: starting backfill",
		"blockNumber", head.Number,
		"id", "head_tracker",
		"n", head.Number-baseHeight,
		"fromBlockHeight", baseHeight,
		"toBlockHeight", head.Number-1)
	defer func() {
		logger.Debugw("HeadTracker: finished backfill",
			"fetched", fetched,
			"blockNumber", head.Number,
			"time", time.Since(mark),
			"id", "head_tracker",
			"n", head.Number-baseHeight,
			"fromBlockHeight", baseHeight,
			"toBlockHeight", head.Number-1,
			"err", err)
	}()

	for i := head.Number - 1; i >= baseHeight; i-- {
		// NOTE: Sequential requests here mean it's a potential performance bottleneck, be aware!
		var existingHead *models.Head
		existingHead, err = ht.store.HeadByHash(head.ParentHash)
		if err != nil {
			return errors.Wrap(err, "HeadByHash failed")
		}
		if existingHead != nil {
			head = *existingHead
			continue
		}
		head, err = ht.fetchAndSaveHead(ctx, i)
		fetched++
		if err != nil {
			return errors.Wrap(err, "fetchAndSaveHead failed")
		}
	}
	return nil
}

func (ht *HeadTracker) fetchAndSaveHead(ctx context.Context, n int64) (models.Head, error) {
	logger.Debugw("HeadTracker: fetching head", "blockHeight", n)
	head, err := ht.store.EthClient.HeaderByNumber(ctx, big.NewInt(n))
	if err != nil {
		return models.Head{}, err
	} else if head == nil {
		return models.Head{}, errors.New("got nil head")
	}
	if err := ht.store.IdempotentInsertHead(*head); err != nil {
		return models.Head{}, err
	}
	return *head, nil
}

// subscribe periodically attempts to connect to the ethereum node via websocket.
// It returns true on success, and false if cut short by a done request and did not connect.
func (ht *HeadTracker) subscribe() bool {
	ht.sleeper.Reset()
	for {
		err := ht.unsubscribeFromHead()
		if err != nil {
			ht.logger.ErrorIf(err, "failed when unsubscribe from head")
			return false
		}

		ht.logger.Info("HeadTracker: Connecting to ethereum node ", ht.store.Config.EthereumURL(), " in ", ht.sleeper.Duration())
		select {
		case <-ht.done:
			return false
		case <-time.After(ht.sleeper.After()):
			err := ht.subscribeToHead()
			if err != nil {
				ht.logger.Warnw(fmt.Sprintf("HeadTracker: Failed to connect to ethereum node %v", ht.store.Config.EthereumURL()), "err", err)
			} else {
				ht.logger.Info("HeadTracker: Connected to ethereum node ", ht.store.Config.EthereumURL())
				return true
			}
		}
	}
}

// This should be safe to run concurrently across multiple nodes connected to the same database
func (ht *HeadTracker) receiveHeaders() error {
	for {
		select {
		case <-ht.done:
			return nil
		case blockHeader, open := <-ht.outHeaders:
			if !open {
				return errors.New("HeadTracker: outHeaders prematurely closed")
			}
			ctx, cancel := context.WithTimeout(context.Background(), ht.totalNewHeadTimeBudget())
			if err := ht.handleNewHead(ctx, blockHeader); err != nil {
				cancel()
				return err
			}
			cancel()
		case err, open := <-ht.headSubscription.Err():
			if open && err != nil {
				return err
			}
		}
	}
}

func (ht *HeadTracker) handleNewHead(ctx context.Context, head models.Head) error {
	defer func(start time.Time, number int64) {
		elapsed := time.Since(start)
		ms := float64(elapsed.Milliseconds())
		promCallbackDuration.Set(ms)
		promCallbackDurationHist.Observe(ms)
		if elapsed > ht.callbackExecutionThreshold() {
			ht.logger.Warnw(fmt.Sprintf("HeadTracker finished processing head %v in %s which exceeds callback execution threshold of %s", number, elapsed.String(), ht.callbackExecutionThreshold().String()), "blockNumber", number, "time", elapsed, "id", "head_tracker")
		} else {
			ht.logger.Debugw(fmt.Sprintf("HeadTracker finished processing head %v in %s", number, elapsed.String()), "blockNumber", number, "time", elapsed, "id", "head_tracker")
		}
	}(time.Now(), int64(head.Number))
	prevHead := ht.HighestSeenHead()

	ht.logger.Debugw(fmt.Sprintf("HeadTracker: Received new head %v", presenters.FriendlyBigInt(head.ToInt())),
		"blockHeight", head.ToInt(),
		"blockHash", head.Hash,
	)

	if err := ht.Save(ctx, head); err != nil {
		return err
	}

	if prevHead == nil || head.Number > prevHead.Number {
		return ht.handleNewHighestHead(ctx, head)
	}
	if head.Number == prevHead.Number {
		if head.Hash != prevHead.Hash {
			ht.logger.Debugw("HeadTracker: got duplicate head", "blockNum", head.Number, "gotHead", head.Hash.Hex(), "highestSeenHead", ht.highestSeenHead.Hash.Hex())
		} else {
			ht.logger.Debugw("HeadTracker: head already in the database", "gotHead", head.Hash.Hex())
		}
	} else {
		ht.logger.Debugw("HeadTracker: got out of order head", "blockNum", head.Number, "gotHead", head.Hash.Hex(), "highestSeenHead", ht.highestSeenHead.Number)
	}
	return nil
}

func (ht *HeadTracker) handleNewHighestHead(ctx context.Context, head models.Head) error {
	promCurrentHead.Set(float64(head.Number))

	headWithChain, err := ht.store.Chain(head.Hash, ht.store.Config.EthFinalityDepth())
	if err != nil {
		return errors.Wrap(err, "HeadTracker#handleNewHighestHead failed fetching chain")
	}
	ht.backfillMB.Deliver(headWithChain)

	ht.onNewLongestChain(ctx, headWithChain)
	return nil
}

func (ht *HeadTracker) isKovan() bool {
	return ht.store.Config.ChainID().Cmp(kovanChainID) == 0
}

// totalNewHeadTimeBudget is the timeout on the shared context for all
// requests triggered by a new head
//
// These values are chosen to be roughly 2 * block time (to give some leeway
// for temporary overload). They are by no means set in stone and may require
// adjustment based on real world feedback.
func (ht *HeadTracker) totalNewHeadTimeBudget() time.Duration {
	if ht.isKovan() {
		return 8 * time.Second
	}
	return 26 * time.Second
}

// If total callback execution time exceeds this threshold we consider this to
// be a problem and will log a warning.
// Here we set it to the average time between blocks.
func (ht *HeadTracker) callbackExecutionThreshold() time.Duration {
	if ht.isKovan() {
		return 4 * time.Second
	}
	return 13 * time.Second
}

<<<<<<< HEAD
=======
// GetChainWithBackfill returns a chain of the given length, backfilling any
// heads that may be missing from the database
func (ht *HeadTracker) GetChainWithBackfill(ctx context.Context, head models.Head, depth uint) (models.Head, error) {
	ctx, cancel := context.WithTimeout(ctx, ht.backfillTimeBudget())
	defer cancel()

	head, err := ht.store.Chain(ctx, head.Hash, depth)
	if err != nil {
		return head, errors.Wrap(err, "GetChainWithBackfill failed fetching chain")
	}
	if uint(head.ChainLength()) >= depth {
		return head, nil
	}
	baseHeight := head.Number - int64(depth-1)
	if baseHeight < 0 {
		baseHeight = 0
	}

	if err := ht.backfill(ctx, head.EarliestInChain(), baseHeight); err != nil {
		return head, errors.Wrap(err, "GetChainWithBackfill failed backfilling")
	}
	return ht.store.Chain(ctx, head.Hash, depth)
}

// backfill fetches all missing heads up until the base height
func (ht *HeadTracker) backfill(ctx context.Context, head models.Head, baseHeight int64) error {
	if head.Number <= baseHeight {
		return nil
	}
	mark := time.Now()
	fetched := 0
	defer func() {
		ht.logger.Debugw("HeadTracker: finished backfill",
			"fetched", fetched,
			"blockNumber", head.Number,
			"time", time.Since(mark),
			"n", head.Number-baseHeight,
			"fromBlockHeight", baseHeight,
			"toBlockHeight", head.Number-1)
	}()

	for i := head.Number - 1; i >= baseHeight; i-- {
		// NOTE: Sequential requests here mean it's a potential performance bottleneck, be aware!
		existingHead, err := ht.store.HeadByHash(ctx, head.ParentHash)
		if err != nil {
			return errors.Wrap(err, "HeadByHash failed")
		}
		if existingHead != nil {
			head = *existingHead
			continue
		}
		head, err = ht.fetchAndSaveHead(ctx, i)
		fetched++
		if err != nil {
			if errors.Cause(err) == ethereum.NotFound {
				ht.logger.Errorw("HeadTracker: backfill failed to fetch head (not found), chain will be truncated for this head", "headNum", i)
			} else if errors.Cause(err) == context.DeadlineExceeded {
				ht.logger.Infow("HeadTracker: backfill deadline exceeded, chain will be truncated for this head", "headNum", i)
			} else {
				ht.logger.Errorw("HeadTracker: backfill encountered unknown error, chain will be truncated for this head", "headNum", i, "err", err)
			}
			break
		}
	}
	return nil
}

func (ht *HeadTracker) fetchAndSaveHead(ctx context.Context, n int64) (models.Head, error) {
	ht.logger.Debugw("HeadTracker: fetching head", "blockHeight", n)
	head, err := ht.store.EthClient.HeaderByNumber(ctx, big.NewInt(n))
	if err != nil {
		return models.Head{}, err
	} else if head == nil {
		return models.Head{}, errors.New("got nil head")
	}
	if err := ht.store.IdempotentInsertHead(ctx, *head); err != nil {
		return models.Head{}, err
	}
	return *head, nil
}

>>>>>>> 4097aac6
func (ht *HeadTracker) onNewLongestChain(ctx context.Context, headWithChain models.Head) {
	ht.headMutex.Lock()
	defer ht.headMutex.Unlock()

	ht.logger.Debugw("HeadTracker initiating callbacks",
		"headNum", headWithChain.Number,
		"chainLength", headWithChain.ChainLength(),
		"numCallbacks", len(ht.callbacks),
	)

	ht.concurrentlyExecuteCallbacks(ctx, headWithChain)
}

func (ht *HeadTracker) concurrentlyExecuteCallbacks(ctx context.Context, headWithChain models.Head) {
	wg := sync.WaitGroup{}
	wg.Add(len(ht.callbacks))
	for idx, trackable := range ht.callbacks {
		go func(i int, t strpkg.HeadTrackable) {
			start := time.Now()
			t.OnNewLongestChain(ctx, headWithChain)
			elapsed := time.Since(start)
			ht.logger.Debugw(fmt.Sprintf("HeadTracker: finished callback %v in %s", i, elapsed), "callbackType", reflect.TypeOf(t), "callbackIdx", i, "blockNumber", headWithChain.Number, "time", elapsed, "id", "head_tracker")
			wg.Done()
		}(idx, trackable)
	}
	wg.Wait()
}

func (ht *HeadTracker) subscribeToHead() error {
	ht.headMutex.Lock()
	defer ht.headMutex.Unlock()

	ht.inHeaders = make(chan *models.Head)
	var rb *headRingBuffer
	rb, ht.outHeaders = newHeadRingBuffer(ht.inHeaders, int(ht.store.Config.EthHeadTrackerMaxBufferSize()), ht.logger)
	// It will autostop when we close inHeaders channel
	rb.Start()

	sub, err := ht.store.EthClient.SubscribeNewHead(context.Background(), ht.inHeaders)
	if err != nil {
		return errors.Wrap(err, "EthClient#SubscribeNewHead")
	}

	if err := verifyEthereumChainID(ht); err != nil {
		return errors.Wrap(err, "verifyEthereumChainID failed")
	}

	ht.headSubscription = sub
	ht.connected = true

	ht.connect(ht.highestSeenHead)
	return nil
}

func (ht *HeadTracker) unsubscribeFromHead() error {
	ht.headMutex.Lock()
	defer ht.headMutex.Unlock()

	if !ht.connected {
		return nil
	}

	timedUnsubscribe(ht.headSubscription)

	ht.connected = false
	ht.disconnect()
	close(ht.inHeaders)
	// Drain channel and wait for ringbuffer to close it
	for range ht.outHeaders {
	}
	return nil
}

func (ht *HeadTracker) setHighestSeenHeadFromDB(ctx context.Context) error {
	head, err := ht.store.LastHead(ctx)
	if err != nil {
		return err
	}
	ht.highestSeenHead = head
	return nil
}

// chainIDVerify checks whether or not the ChainID from the Chainlink config
// matches the ChainID reported by the ETH node connected to this Chainlink node.
func verifyEthereumChainID(ht *HeadTracker) error {
	ethereumChainID, err := ht.store.EthClient.ChainID(context.TODO())
	if err != nil {
		return err
	}

	if ethereumChainID.Cmp(ht.store.Config.ChainID()) != 0 {
		return fmt.Errorf(
			"ethereum ChainID doesn't match chainlink config.ChainID: config ID=%d, eth RPC ID=%d",
			ht.store.Config.ChainID(),
			ethereumChainID,
		)
	}
	return nil
}<|MERGE_RESOLUTION|>--- conflicted
+++ resolved
@@ -149,17 +149,11 @@
 		"id", "head_tracker",
 	))
 	return &HeadTracker{
-<<<<<<< HEAD
 		store:      store,
 		callbacks:  callbacks,
 		sleeper:    sleeper,
+		logger:     l,
 		backfillMB: *utils.NewMailbox(1),
-=======
-		store:     store,
-		callbacks: callbacks,
-		sleeper:   sleeper,
-		logger:    l,
->>>>>>> 4097aac6
 	}
 }
 
@@ -267,11 +261,7 @@
 	defer ht.listenForNewHeadsWg.Done()
 	defer func() {
 		err := ht.unsubscribeFromHead()
-<<<<<<< HEAD
 		logger.WarnIf(errors.Wrap(err, "HeadTracker failed when unsubscribe from head"))
-=======
-		ht.logger.ErrorIf(err, "failed when unsubscribe from head")
->>>>>>> 4097aac6
 	}()
 
 	for {
@@ -279,11 +269,7 @@
 			return
 		}
 		if err := ht.receiveHeaders(); err != nil {
-<<<<<<< HEAD
-			logger.Errorw("HeadTracker: Error in new head subscription, unsubscribed", "err", err)
-=======
 			ht.logger.Errorw(fmt.Sprintf("Error in new head subscription, unsubscribed: %s", err.Error()), "err", err)
->>>>>>> 4097aac6
 			continue
 		} else {
 			return
@@ -360,7 +346,7 @@
 	for i := head.Number - 1; i >= baseHeight; i-- {
 		// NOTE: Sequential requests here mean it's a potential performance bottleneck, be aware!
 		var existingHead *models.Head
-		existingHead, err = ht.store.HeadByHash(head.ParentHash)
+		existingHead, err = ht.store.HeadByHash(ctx, head.ParentHash)
 		if err != nil {
 			return errors.Wrap(err, "HeadByHash failed")
 		}
@@ -385,7 +371,7 @@
 	} else if head == nil {
 		return models.Head{}, errors.New("got nil head")
 	}
-	if err := ht.store.IdempotentInsertHead(*head); err != nil {
+	if err := ht.store.IdempotentInsertHead(ctx, *head); err != nil {
 		return models.Head{}, err
 	}
 	return *head, nil
@@ -483,7 +469,7 @@
 func (ht *HeadTracker) handleNewHighestHead(ctx context.Context, head models.Head) error {
 	promCurrentHead.Set(float64(head.Number))
 
-	headWithChain, err := ht.store.Chain(head.Hash, ht.store.Config.EthFinalityDepth())
+	headWithChain, err := ht.store.Chain(ctx, head.Hash, ht.store.Config.EthFinalityDepth())
 	if err != nil {
 		return errors.Wrap(err, "HeadTracker#handleNewHighestHead failed fetching chain")
 	}
@@ -520,90 +506,6 @@
 	return 13 * time.Second
 }
 
-<<<<<<< HEAD
-=======
-// GetChainWithBackfill returns a chain of the given length, backfilling any
-// heads that may be missing from the database
-func (ht *HeadTracker) GetChainWithBackfill(ctx context.Context, head models.Head, depth uint) (models.Head, error) {
-	ctx, cancel := context.WithTimeout(ctx, ht.backfillTimeBudget())
-	defer cancel()
-
-	head, err := ht.store.Chain(ctx, head.Hash, depth)
-	if err != nil {
-		return head, errors.Wrap(err, "GetChainWithBackfill failed fetching chain")
-	}
-	if uint(head.ChainLength()) >= depth {
-		return head, nil
-	}
-	baseHeight := head.Number - int64(depth-1)
-	if baseHeight < 0 {
-		baseHeight = 0
-	}
-
-	if err := ht.backfill(ctx, head.EarliestInChain(), baseHeight); err != nil {
-		return head, errors.Wrap(err, "GetChainWithBackfill failed backfilling")
-	}
-	return ht.store.Chain(ctx, head.Hash, depth)
-}
-
-// backfill fetches all missing heads up until the base height
-func (ht *HeadTracker) backfill(ctx context.Context, head models.Head, baseHeight int64) error {
-	if head.Number <= baseHeight {
-		return nil
-	}
-	mark := time.Now()
-	fetched := 0
-	defer func() {
-		ht.logger.Debugw("HeadTracker: finished backfill",
-			"fetched", fetched,
-			"blockNumber", head.Number,
-			"time", time.Since(mark),
-			"n", head.Number-baseHeight,
-			"fromBlockHeight", baseHeight,
-			"toBlockHeight", head.Number-1)
-	}()
-
-	for i := head.Number - 1; i >= baseHeight; i-- {
-		// NOTE: Sequential requests here mean it's a potential performance bottleneck, be aware!
-		existingHead, err := ht.store.HeadByHash(ctx, head.ParentHash)
-		if err != nil {
-			return errors.Wrap(err, "HeadByHash failed")
-		}
-		if existingHead != nil {
-			head = *existingHead
-			continue
-		}
-		head, err = ht.fetchAndSaveHead(ctx, i)
-		fetched++
-		if err != nil {
-			if errors.Cause(err) == ethereum.NotFound {
-				ht.logger.Errorw("HeadTracker: backfill failed to fetch head (not found), chain will be truncated for this head", "headNum", i)
-			} else if errors.Cause(err) == context.DeadlineExceeded {
-				ht.logger.Infow("HeadTracker: backfill deadline exceeded, chain will be truncated for this head", "headNum", i)
-			} else {
-				ht.logger.Errorw("HeadTracker: backfill encountered unknown error, chain will be truncated for this head", "headNum", i, "err", err)
-			}
-			break
-		}
-	}
-	return nil
-}
-
-func (ht *HeadTracker) fetchAndSaveHead(ctx context.Context, n int64) (models.Head, error) {
-	ht.logger.Debugw("HeadTracker: fetching head", "blockHeight", n)
-	head, err := ht.store.EthClient.HeaderByNumber(ctx, big.NewInt(n))
-	if err != nil {
-		return models.Head{}, err
-	} else if head == nil {
-		return models.Head{}, errors.New("got nil head")
-	}
-	if err := ht.store.IdempotentInsertHead(ctx, *head); err != nil {
-		return models.Head{}, err
-	}
-	return *head, nil
-}
-
->>>>>>> 4097aac6
 func (ht *HeadTracker) onNewLongestChain(ctx context.Context, headWithChain models.Head) {
 	ht.headMutex.Lock()
 	defer ht.headMutex.Unlock()
